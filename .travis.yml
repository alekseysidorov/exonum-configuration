--- conflicted
+++ resolved
@@ -58,35 +58,23 @@
 
 jobs:
   include:
-  - stage: lint
+  - stage: test
     env:
     - FEATURE=non-fatal-checks
     script:
     - cargo doc --no-deps && cargo deadlinks --dir target/doc || true
-  - stage: lint
+  - stage: test
     env:
     - FEATURE=fmt
     script:
     - cargo audit
     - cargo fmt -- --write-mode=diff
-  - stage: lint
+  - stage: test
     rust: nightly-2017-11-05
     env:
     - FEATURE=clippy
     script:
     - cargo clippy -- -D warnings
-<<<<<<< HEAD
-=======
-  - stage: lint
-    rust: nightly-2017-11-05
-    env:
-    - FEATURE=clippy
-    # Needed to distinguish among `clippy` jobs when creating caches;
-    # see https://docs.travis-ci.com/user/caching#Caches-and-build-matrices
-    - SANDBOX=1
-    script:
-    - cd sandbox_tests && cargo clippy -- -D warnings
->>>>>>> 0ed244a9
   - stage: test
     script:
     - cargo test
